--- conflicted
+++ resolved
@@ -130,15 +130,7 @@
   reaxc = (PairReaxC *) force->pair_match("^reax/c",0);
 
   s_hist = t_hist = NULL;
-<<<<<<< HEAD
-  grow_arrays(atom->nmax);
   atom->add_callback(Atom::GROW);
-  for (int i = 0; i < atom->nmax; i++)
-    for (int j = 0; j < nprev; ++j)
-      s_hist[i][j] = t_hist[i][j] = 0;
-=======
-  atom->add_callback(0);
->>>>>>> 2165f6ed
 }
 
 /* ---------------------------------------------------------------------- */
