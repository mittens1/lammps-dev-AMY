--- conflicted
+++ resolved
@@ -200,17 +200,9 @@
       vdelu[0] = h_two[0]*vcmall[index][0] + h_two[5]*vcmall[index][1] + h_two[4]*vcmall[index][2];
       vdelu[1] = h_two[1]*vcmall[index][1] + h_two[3]*vcmall[index][2];
       vdelu[2] = h_two[2]*vcmall[index][2];
-<<<<<<< HEAD
-      v[i][0] = vcmall[index][0]*factor_eta - dthalf*vdelu[0];
-      v[i][1] = vcmall[index][1]*factor_eta - dthalf*vdelu[1];
-      v[i][2] = vcmall[index][2]*factor_eta - dthalf*vdelu[2];
-=======
-      temperature->remove_bias(i,v[i]);
       v[i][0] = v[i][0] - vcmall[index][0] + vcmall[index][0]*factor_eta - dthalf*vdelu[0];
       v[i][1] = v[i][1] - vcmall[index][1] + vcmall[index][1]*factor_eta - dthalf*vdelu[1];
       v[i][2] = v[i][2] - vcmall[index][2] + vcmall[index][2]*factor_eta - dthalf*vdelu[2];
-      temperature->restore_bias(i,v[i]);
->>>>>>> 7178b73e
     }
   }
   temperature->restore_bias_all();
