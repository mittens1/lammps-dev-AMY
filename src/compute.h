/* -*- c++ -*- ----------------------------------------------------------
   LAMMPS - Large-scale Atomic/Molecular Massively Parallel Simulator
   https://www.lammps.org/, Sandia National Laboratories
   Steve Plimpton, sjplimp@sandia.gov

   Copyright (2003) Sandia Corporation.  Under the terms of Contract
   DE-AC04-94AL85000 with Sandia Corporation, the U.S. Government retains
   certain rights in this software.  This software is distributed under
   the GNU General Public License.

   See the README file in the top-level LAMMPS directory.
------------------------------------------------------------------------- */

#ifndef LMP_COMPUTE_H
#define LMP_COMPUTE_H

#include "pointers.h"    // IWYU pragma: export

namespace LAMMPS_NS {

class Compute : protected Pointers {
  friend class Neighbor;

 public:
  // clang-format off
  enum {
    INVOKED_NONE    = 0,
    INVOKED_SCALAR  = 1<<0,
    INVOKED_VECTOR  = 1<<1,
    INVOKED_ARRAY   = 1<<2,
    INVOKED_PERATOM = 1<<3,
    INVOKED_LOCAL   = 1<<4,
  };
  // clang-format on
  static int instance_total;    // # of Compute classes ever instantiated

  char *id, *style;
  int igroup, groupbit;

  double scalar;           // computed global scalar
  double *vector;          // computed global vector
  double **array;          // computed global array
  double *vector_atom;     // computed per-atom vector
  double **array_atom;     // computed per-atom array
  double *vector_local;    // computed local vector
  double **array_local;    // computed local array

  int scalar_flag;                 // 0/1 if compute_scalar() function exists
  int vector_flag;                 // 0/1 if compute_vector() function exists
  int array_flag;                  // 0/1 if compute_array() function exists
  int size_vector;                 // length of global vector
  int size_array_rows;             // rows in global array
  int size_array_cols;             // columns in global array
  int size_vector_variable;        // 1 if vec length is unknown in advance
  int size_array_rows_variable;    // 1 if array rows is unknown in advance

  int peratom_flag;         // 0/1 if compute_peratom() function exists
  int size_peratom_cols;    // 0 = vector, N = columns in peratom array

  int local_flag;         // 0/1 if compute_local() function exists
  int size_local_rows;    // rows in local vector or array
  int size_local_cols;    // 0 = vector, N = columns in local array

  int extscalar;    // 0/1 if global scalar is intensive/extensive
  int extvector;    // 0/1/-1 if global vector is all int/ext/extlist
  int *extlist;     // list of 0/1 int/ext for each vec component
  int extarray;     // 0/1 if global array is all intensive/extensive

  int tempflag;            // 1 if Compute can be used as temperature
                           // must have both compute_scalar, compute_vector
  int pressflag;           // 1 if Compute can be used as pressure (uses virial)
                           // must have both compute_scalar, compute_vector
  int pressatomflag;       // 1 if Compute calculates per-atom virial
                           // 2 if Compute calculates per-atom centroid virial
                           // 3 if Compute calculates both
<<<<<<< HEAD
  int vmolflag;            // 1 if Compute calculates global molecular virial
=======
  int pressmoleculeflag;   // 1 if compute calculates global molecular virial
>>>>>>> 8d3c11d3
  int peflag;              // 1 if Compute calculates PE (uses Force energies)
  int peatomflag;          // 1 if Compute calculates per-atom PE
  int create_attribute;    // 1 if compute stores attributes that need
                           // setting when a new atom is created

  int tempbias;    // 0/1 if Compute temp includes self/extra bias

  int timeflag;     // 1 if Compute stores list of timesteps it's called on
  int ntime;        // # of entries in time list
  int maxtime;      // max # of entries time list can hold
  bigint *tlist;    // list of timesteps the Compute is called on

  int invoked_flag;          // non-zero if invoked or accessed this step, 0 if not
  bigint invoked_scalar;     // last timestep on which compute_scalar() was invoked
  bigint invoked_vector;     // ditto for compute_vector()
  bigint invoked_array;      // ditto for compute_array()
  bigint invoked_peratom;    // ditto for compute_peratom()
  bigint invoked_local;      // ditto for compute_local()

  double dof;    // degrees-of-freedom for temperature

  int comm_forward;           // size of forward communication (0 if none)
  int comm_reverse;           // size of reverse communication (0 if none)
  int dynamic_group_allow;    // 1 if can be used with dynamic group, else 0

  // KOKKOS host/device flag and data masks

  ExecutionSpace execution_space;
  unsigned int datamask_read, datamask_modify;

  int copymode, kokkosable;

  Compute(class LAMMPS *, int, char **);
  ~Compute() override;
  void modify_params(int, char **);
  virtual void reset_extra_dof();

  virtual void init() = 0;
  virtual void init_list(int, class NeighList *) {}
  virtual void setup() {}
  virtual double compute_scalar() { return 0.0; }
  virtual void compute_vector() {}
  virtual void compute_array() {}
  virtual void compute_peratom() {}
  virtual void compute_local() {}
  virtual void set_arrays(int) {}

  virtual int pack_forward_comm(int, int *, double *, int, int *) { return 0; }
  virtual void unpack_forward_comm(int, int, double *) {}
  virtual int pack_reverse_comm(int, int, double *) { return 0; }
  virtual void unpack_reverse_comm(int, int *, double *) {}

  virtual void dof_remove_pre() {}
  virtual int dof_remove(int) { return 0; }
  virtual void remove_bias(int, double *) {}
  virtual void remove_bias_thr(int, double *, double *) {}
  virtual void remove_bias_all() {}
  virtual void reapply_bias_all() {}
  virtual void restore_bias(int, double *) {}
  virtual void restore_bias_thr(int, double *, double *) {}
  virtual void restore_bias_all() {}

  virtual void reset_extra_compute_fix(const char *);

  virtual void lock_enable() {}
  virtual void lock_disable() {}
  virtual int lock_length() { return 0; }
  virtual void lock(class Fix *, bigint, bigint) {}
  virtual void unlock(class Fix *) {}

  virtual void refresh() {}

  void addstep(bigint);
  int matchstep(bigint);
  void clearstep();

  virtual double memory_usage() { return 0.0; }

  virtual void pair_setup_callback(int, int) {}
  virtual void pair_tally_callback(int, int, int, int, double, double, double, double, double,
                                   double)
  {
  }

 protected:
  int instance_me;    // which Compute class instantiation I am

  double natoms_temp;    // # of atoms used for temperature calculation
  double extra_dof;      // extra DOF for temperature computes
  int fix_dof;           // DOF due to fixes
  int dynamic;           // recount atoms for temperature computes
  int dynamic_user;      // user request for temp compute to be dynamic

  double vbias[3];      // stored velocity bias for one atom
  double **vbiasall;    // stored velocity bias for all atoms
  int maxbias;          // size of vbiasall array

  inline int sbmask(int j) const { return j >> SBBITS & 3; }

  // private methods

  void adjust_dof_fix();
};

}    // namespace LAMMPS_NS

#endif<|MERGE_RESOLUTION|>--- conflicted
+++ resolved
@@ -73,11 +73,7 @@
   int pressatomflag;       // 1 if Compute calculates per-atom virial
                            // 2 if Compute calculates per-atom centroid virial
                            // 3 if Compute calculates both
-<<<<<<< HEAD
-  int vmolflag;            // 1 if Compute calculates global molecular virial
-=======
   int pressmoleculeflag;   // 1 if compute calculates global molecular virial
->>>>>>> 8d3c11d3
   int peflag;              // 1 if Compute calculates PE (uses Force energies)
   int peatomflag;          // 1 if Compute calculates per-atom PE
   int create_attribute;    // 1 if compute stores attributes that need
